--- conflicted
+++ resolved
@@ -418,21 +418,9 @@
    (t nil)))
 
 (defun rtags-current-symbol (&optional no-symbol-name)
-  (save-excursion
-<<<<<<< HEAD
-    (let ((name (if no-symbol-name nil (rtags-current-symbol-name))))
-      (unless name
-        (setq name (substring-no-properties (thing-at-point 'symbol))))
-      name)))
-=======
-    (if mark-active
-        (buffer-substring-no-properties (point) (mark))
-      (let ((name (if no-symbol-name nil (rtags-current-symbol-name))))
-        (unless name
-          (setq name (thing-at-point 'symbol)))
-        name)))
-  )
->>>>>>> c606ddd0
+  (or (and mark-active (buffer-substring-no-properties (point) (mark)))
+      (and (not no-symbol-name) (rtags-current-symbol-name))
+      (thing-at-point 'symbol)))
 
 (defun rtags-cursorinfo (&optional location verbose)
   (let ((loc (or location (rtags-current-location)))
