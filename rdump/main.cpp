#include <sstream>
#include <stdio.h>
#include <unistd.h>
#include <limits.h>
#include <RTags.h>
#include <QtCore>
#include <GccArguments.h>
#include "Database.h"
<<<<<<< HEAD
#include "Mmap.h"
=======
#include <Source.h>
>>>>>>> c2c284a5

using namespace RTags;

enum Type {
    Symbol = 0x01,
    Reference = 0x02,
    Dependency = 0x04,
    Dict = 0x08,
    Files = 0x10,
    Raw = 0x20,
    All = 0xff
};

static inline int syntax(int opt, const char* app)
{
    fprintf(stderr, "Syntax: %s [-e] [-t type] <database>\n", app);
    return opt == 'h' ? 0 : 1;
}

static inline bool parseType(const char* a, int* type)
{
    *type = 0;
    const char* t = a;
    const char* end = t + strlen(t);
    for (; t != end; ++t) {
        switch (*t) {
        case 's':
            *type |= Symbol;
            break;
        case 'r':
            *type |= Reference;
            break;
        case 'd':
            *type |= Dependency;
            break;
        case 'f':
            *type |= Files;
            break;
        case 'i':
            *type |= Dict;
            break;
        case 'a':
            *type |= All;
            break;
        case 'R':
            *type |= Raw;
            break;
        default:
            return false;
        }
    }
    return true;
}

static Location locationFromKey(const QByteArray &key)
{
    Location loc;
    unsigned *uints[] = { &loc.file, &loc.line, &loc.column };
    const QList<QByteArray> parts = key.split(':');
    for (int i=0; i<qMin(3, parts.size()); ++i) {
        *uints[i] = parts.at(i).toUInt();
    }
    return loc;
}

int main(int argc, char** argv)
{
    Mmap::init();

    bool createExpect = false;
    int opt, type = All;
    while ((opt = getopt(argc, argv, "eht:")) != -1) {
        switch (opt) {
        case 'e':
            createExpect = true;
            break;
        case 't': {
            if (parseType(optarg, &type))
                break;
            fprintf(stderr, "Unable to parse type '%s'\n", optarg); }
        case '?':
        case 'h':
        default:
            return syntax(opt, argv[0]);
        }
    }

    QByteArray filename;
    if (optind >= argc) {
        filename = findRtagsDb();
    } else {
        filename = argv[optind];
    }

    Database* db = Database::create(filename, Database::ReadOnly);
    if (db->isOpened()) {
        const char *names[] = { "General", "Dictionary", "References", "Targets" };
        for (int i=0; i<Database::NumConnectionTypes; ++i) {
            Database::iterator *it = db->createIterator(static_cast<Database::ConnectionType>(i));
            if (it->isValid()) {
                do {
                    printf("%s '%s' => %d bytes", names[i], it->key().constData(), it->value().size());
                    if (it->value().size() == 4) {
                        const QByteArray ba = it->value();
                        QDataStream ds(ba);
                        int t;
                        ds >> t;
                        printf(" (%d)\n", t);
                    } else {
                        switch (i) {
                        case Database::Targets:
                            printf(" (%s => %s)\n",
                                   db->locationToString(locationFromKey(it->key())).constData(),
                                   db->locationToString(it->value<Location>()).constData());
                            break;
                        case Database::General:
                            if (it->key() == "files") {
                                printf("\n");
                                foreach(const Path &file, it->value<QSet<Path> >()) {
                                    printf("    %s\n", file.constData());
                                }
                            } else if (it->key() == "filesByName") {
                                printf("\n");
                                const QHash<Path, int> filesToIndex = it->value<QHash<Path, int> >();
                                for (QHash<Path, int>::const_iterator it = filesToIndex.begin();
                                     it != filesToIndex.end(); ++it) {
                                    printf("    %s (id: %d)\n", it.key().constData(), it.value());
                                }
                            } else if (it->key() == "sourceDir") {
                                printf(" (%s)\n", it->value<Path>().constData());
                            } else if (it->key() == "sources") {
                                printf("\n");
                                foreach(const Source &src, it->value<QList<Source> >()) {
                                    printf("    %s (%s)", src.path.constData(),
                                           qPrintable(QDateTime::fromTime_t(src.lastModified).toString()));
                                    foreach(const QByteArray &arg, src.args) {
                                        printf(" %s", arg.constData());
                                    }
                                    printf("\n");
                                    for (QHash<Path, quint64>::const_iterator it = src.dependencies.begin();
                                         it != src.dependencies.end(); ++it) {
                                        printf("      %s (%s)\n", it.key().constData(),
                                               qPrintable(QDateTime::fromTime_t(it.value()).toString()));
                                    }
                                }
                            } else {
                                fprintf(stderr, "Unknown key General: [%s]\n", it->key().constData());
                            }
                            break;
                        default:
                            printf("\n");
                            break;
                        }
                    }
                } while (it->next());
            }
            delete it;
        }
    }
    
    // if (createExpect)
    //     return writeExpect(filename) ? 0 : 2;
    // else
    //     dumpDatabase(filename, type);

    delete db;
    return 0;
}<|MERGE_RESOLUTION|>--- conflicted
+++ resolved
@@ -5,12 +5,9 @@
 #include <RTags.h>
 #include <QtCore>
 #include <GccArguments.h>
+#include <Source.h>
 #include "Database.h"
-<<<<<<< HEAD
 #include "Mmap.h"
-=======
-#include <Source.h>
->>>>>>> c2c284a5
 
 using namespace RTags;
 
